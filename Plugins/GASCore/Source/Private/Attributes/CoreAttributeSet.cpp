--- conflicted
+++ resolved
@@ -42,56 +42,6 @@
 	DOREPLIFETIME_CONDITION_NOTIFY(UCoreAttributeSet, MaxStamina, COND_None, REPNOTIFY_Always);
 }
 
-<<<<<<< HEAD
-void UCoreAttributeSet::PreAttributeChange(const FGameplayAttribute& Attribute, float& NewValue)
-{
-	Super::PreAttributeChange(Attribute, NewValue);
-
-	// Clamp Health between 0 and MaxHealth
-	// This handles CurrentValue changes from Duration/Infinite GEs, direct sets, and aggregator updates
-	if (Attribute == GetHealthAttribute())
-	{
-		NewValue = FMath::Clamp<float>(NewValue, 0.f, GetMaxHealth());
-	}
-	// Clamp Mana between 0 and MaxMana
-	else if (Attribute == GetManaAttribute())
-	{
-		NewValue = FMath::Clamp<float>(NewValue, 0.f, GetMaxMana());
-	}
-	// Clamp Stamina between 0 and MaxStamina
-	else if (Attribute == GetStaminaAttribute())
-	{
-		NewValue = FMath::Clamp<float>(NewValue, 0.f, GetMaxStamina());
-	}
-}
-
-void UCoreAttributeSet::PreAttributeBaseChange(const FGameplayAttribute& Attribute, float& NewValue) const
-{
-	Super::PreAttributeBaseChange(Attribute, NewValue);
-
-	// Clamp Health.BaseValue between 0 and MaxHealth
-	// This prevents "invisible buffer" overflow from Instant/Periodic GameplayEffects
-	if (Attribute == GetHealthAttribute())
-	{
-		NewValue = FMath::Clamp<float>(NewValue, 0.f, GetMaxHealth());
-	}
-	// Clamp Mana.BaseValue between 0 and MaxMana
-	else if (Attribute == GetManaAttribute())
-	{
-		NewValue = FMath::Clamp<float>(NewValue, 0.f, GetMaxMana());
-	}
-	// Clamp Stamina.BaseValue between 0 and MaxStamina
-	else if (Attribute == GetStaminaAttribute())
-	{
-		NewValue = FMath::Clamp<float>(NewValue, 0.f, GetMaxStamina());
-	}
-	
-	// Note: When Max values change, you typically also adjust current values here or in PostGameplayEffectExecute
-	// (e.g., if MaxHealth decreases below Health, clamp Health down to new Max).
-}
-
-=======
->>>>>>> d209343d
 void UCoreAttributeSet::PopulateEffectContext(const struct FGameplayEffectModCallbackData& Data,
 	FCoreEffectContext& InEffectContext) const
 {
@@ -220,61 +170,6 @@
 
 	FCoreEffectContext EffectProperties;
 	PopulateEffectContext(Data, EffectProperties);
-
-<<<<<<< HEAD
-	// FINAL AUTHORITATIVE CLAMPING:
-	// This is the safest place to use SetX() methods to modify attributes directly.
-	// Handle cases where Max attributes changed, requiring current values to be adjusted.
-	
-	// When MaxHealth changes, ensure Health doesn't exceed the new maximum
-	if (Data.EvaluatedData.Attribute == GetMaxHealthAttribute())
-	{
-		SetHealth(FMath::Clamp(GetHealth(), 0.f, GetMaxHealth()));
-	}
-	// When MaxMana changes, ensure Mana doesn't exceed the new maximum
-	else if (Data.EvaluatedData.Attribute == GetMaxManaAttribute())
-	{
-		SetMana(FMath::Clamp(GetMana(), 0.f, GetMaxMana()));
-	}
-	// When MaxStamina changes, ensure Stamina doesn't exceed the new maximum
-	else if (Data.EvaluatedData.Attribute == GetMaxStaminaAttribute())
-	{
-		SetStamina(FMath::Clamp(GetStamina(), 0.f, GetMaxStamina()));
-	}
-
-	// Extension points for future functionality:
-	// - Handle damage/heal meta-attributes if you add them, then clamp affected attributes
-	// - Broadcast UI updates or gameplay cues based on EffectProperties
-	// - Trigger death checks or other gameplay reactions
-	//
-	// Example meta-attribute handling:
-	// if (Data.EvaluatedData.Attribute == GetDamageAttribute())
-	// {
-	//     const float LocalDamage = GetDamage();
-	//     SetDamage(0.f); // Clear the meta-attribute
-	//     SetHealth(FMath::Clamp(GetHealth() - LocalDamage, 0.f, GetMaxHealth()));
-	// }
-=======
-	// Example meta-attribute handling would go here (e.g., if you have Damage/Heal meta attributes):
-	// - Read Damage meta, subtract from Health, zero-out Damage, then clamp Health.
-	// - Same for Heal, or other meta attributes you define.
-
-	// Final authoritative clamp for Instant/Periodic changes. We SET the attribute so the clamped value persists.
-	if (Data.EvaluatedData.Attribute == GetHealthAttribute())
-	{
-		SetHealth(FMath::Clamp(GetHealth(), 0.f, GetMaxHealth()));
-	}
-	else if (Data.EvaluatedData.Attribute == GetManaAttribute())
-	{
-		SetMana(FMath::Clamp(GetMana(), 0.f, GetMaxMana()));
-	}
-	else if (Data.EvaluatedData.Attribute == GetStaminaAttribute())
-	{
-		SetStamina(FMath::Clamp(GetStamina(), 0.f, GetMaxStamina()));
-	}
-
-	// Optional: Broadcast cues or UI updates using EffectProperties here if needed.
->>>>>>> d209343d
 }
 
 // =======================================
